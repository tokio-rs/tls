--- conflicted
+++ resolved
@@ -1,17 +1,9 @@
 #![cfg(feature = "early-data")]
 
-<<<<<<< HEAD
-use futures_util::{future, ready};
-use rustls::ClientConfig;
-use std::future::Future;
 use std::io::{self, BufRead, BufReader, Cursor};
-use std::marker::Unpin;
-=======
-use std::io::{ self, BufRead, BufReader, Cursor };
-use std::process::{ Command, Child, Stdio };
->>>>>>> 01fdb7cc
 use std::net::SocketAddr;
 use std::pin::Pin;
+use std::process::{Child, Command, Stdio};
 use std::process::{Child, Command, Stdio};
 use std::sync::Arc;
 use std::task::{Context, Poll};
